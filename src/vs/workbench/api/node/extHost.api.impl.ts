/*---------------------------------------------------------------------------------------------
 *  Copyright (c) Microsoft Corporation. All rights reserved.
 *  Licensed under the MIT License. See License.txt in the project root for license information.
 *--------------------------------------------------------------------------------------------*/
'use strict';

import { Emitter } from 'vs/base/common/event';
import { TernarySearchTree } from 'vs/base/common/map';
import { score } from 'vs/editor/common/modes/languageSelector';
import * as Platform from 'vs/base/common/platform';
import * as errors from 'vs/base/common/errors';
import product from 'vs/platform/node/product';
import pkg from 'vs/platform/node/package';
import { ExtHostFileSystemEventService } from 'vs/workbench/api/node/extHostFileSystemEventService';
import { ExtHostDocumentsAndEditors } from 'vs/workbench/api/node/extHostDocumentsAndEditors';
import { ExtHostDocuments } from 'vs/workbench/api/node/extHostDocuments';
import { ExtHostDocumentContentProvider } from 'vs/workbench/api/node/extHostDocumentContentProviders';
import { ExtHostDocumentSaveParticipant } from 'vs/workbench/api/node/extHostDocumentSaveParticipant';
import { ExtHostConfiguration } from 'vs/workbench/api/node/extHostConfiguration';
import { ExtHostDiagnostics } from 'vs/workbench/api/node/extHostDiagnostics';
import { ExtHostTreeViews } from 'vs/workbench/api/node/extHostTreeViews';
import { ExtHostWorkspace } from 'vs/workbench/api/node/extHostWorkspace';
import { ExtHostQuickOpen } from 'vs/workbench/api/node/extHostQuickOpen';
import { ExtHostProgress } from 'vs/workbench/api/node/extHostProgress';
import { ExtHostSCM } from 'vs/workbench/api/node/extHostSCM';
import { ExtHostHeapService } from 'vs/workbench/api/node/extHostHeapService';
import { ExtHostStatusBar } from 'vs/workbench/api/node/extHostStatusBar';
import { ExtHostCommands } from 'vs/workbench/api/node/extHostCommands';
import { ExtHostOutputService } from 'vs/workbench/api/node/extHostOutputService';
import { ExtHostTerminalService } from 'vs/workbench/api/node/extHostTerminalService';
import { ExtHostMessageService } from 'vs/workbench/api/node/extHostMessageService';
import { ExtHostEditors } from 'vs/workbench/api/node/extHostTextEditors';
import { ExtHostLanguages } from 'vs/workbench/api/node/extHostLanguages';
import { ExtHostLanguageFeatures } from 'vs/workbench/api/node/extHostLanguageFeatures';
import { ExtHostApiCommands } from 'vs/workbench/api/node/extHostApiCommands';
import { ExtHostTask } from 'vs/workbench/api/node/extHostTask';
import { ExtHostDebugService } from 'vs/workbench/api/node/extHostDebugService';
import { ExtHostWindow } from 'vs/workbench/api/node/extHostWindow';
import * as extHostTypes from 'vs/workbench/api/node/extHostTypes';
import URI from 'vs/base/common/uri';
import Severity from 'vs/base/common/severity';
import { IExtensionDescription } from 'vs/workbench/services/extensions/common/extensions';
import { ExtHostExtensionService } from 'vs/workbench/api/node/extHostExtensionService';
import { TPromise } from 'vs/base/common/winjs.base';
import { CancellationTokenSource } from 'vs/base/common/cancellation';
import * as vscode from 'vscode';
import * as paths from 'vs/base/common/paths';
import { MainContext, ExtHostContext, IInitData, IExtHostContext } from './extHost.protocol';
import * as languageConfiguration from 'vs/editor/common/modes/languageConfiguration';
import { TextEditorCursorStyle } from 'vs/editor/common/config/editorOptions';
import { ProxyIdentifier } from 'vs/workbench/services/extensions/node/proxyIdentifier';
import { ExtHostDialogs } from 'vs/workbench/api/node/extHostDialogs';
import { ExtHostFileSystem } from 'vs/workbench/api/node/extHostFileSystem';
import { ExtHostDecorations } from 'vs/workbench/api/node/extHostDecorations';
import { toGlobPattern, toLanguageSelector } from 'vs/workbench/api/node/extHostTypeConverters';
import { ExtensionActivatedByAPI } from 'vs/workbench/api/node/extHostExtensionActivator';
import { OverviewRulerLane } from 'vs/editor/common/model';
import { ExtHostLogService } from 'vs/workbench/api/node/extHostLogService';
import { ExtHostWebviews } from 'vs/workbench/api/node/extHostWebview';
<<<<<<< HEAD
import { ExtHostComments } from './extHostComments';
=======
import { ExtHostSearch } from './extHostSearch';
import { ExtHostUrls } from './extHostUrls';
>>>>>>> 8aa6fe9f

export interface IExtensionApiFactory {
	(extension: IExtensionDescription): typeof vscode;
}

export function checkProposedApiEnabled(extension: IExtensionDescription): void {
	if (!extension.enableProposedApi) {
		throwProposedApiError(extension);
	}
}

function throwProposedApiError(extension: IExtensionDescription): never {
	throw new Error(`[${extension.id}]: Proposed API is only available when running out of dev or with the following command line switch: --enable-proposed-api ${extension.id}`);
}

function proposedApiFunction<T>(extension: IExtensionDescription, fn: T): T {
	if (extension.enableProposedApi) {
		return fn;
	} else {
		return <any>throwProposedApiError;
	}
}

/**
 * This method instantiates and returns the extension API surface
 */
export function createApiFactory(
	initData: IInitData,
	rpcProtocol: IExtHostContext,
	extHostWorkspace: ExtHostWorkspace,
	extHostConfiguration: ExtHostConfiguration,
	extensionService: ExtHostExtensionService,
	extHostLogService: ExtHostLogService
): IExtensionApiFactory {

	// Addressable instances
	rpcProtocol.set(ExtHostContext.ExtHostLogService, extHostLogService);
	const extHostHeapService = rpcProtocol.set(ExtHostContext.ExtHostHeapService, new ExtHostHeapService());
	const extHostDecorations = rpcProtocol.set(ExtHostContext.ExtHostDecorations, new ExtHostDecorations(rpcProtocol));
	const extHostWebviews = rpcProtocol.set(ExtHostContext.ExtHostWebviews, new ExtHostWebviews(rpcProtocol));
	const extHostUrls = rpcProtocol.set(ExtHostContext.ExtHostUrls, new ExtHostUrls(rpcProtocol));
	const extHostDocumentsAndEditors = rpcProtocol.set(ExtHostContext.ExtHostDocumentsAndEditors, new ExtHostDocumentsAndEditors(rpcProtocol));
	const extHostDocuments = rpcProtocol.set(ExtHostContext.ExtHostDocuments, new ExtHostDocuments(rpcProtocol, extHostDocumentsAndEditors));
	const extHostDocumentContentProviders = rpcProtocol.set(ExtHostContext.ExtHostDocumentContentProviders, new ExtHostDocumentContentProvider(rpcProtocol, extHostDocumentsAndEditors, extHostLogService));
	const extHostDocumentSaveParticipant = rpcProtocol.set(ExtHostContext.ExtHostDocumentSaveParticipant, new ExtHostDocumentSaveParticipant(extHostLogService, extHostDocuments, rpcProtocol.getProxy(MainContext.MainThreadTextEditors)));
	const extHostEditors = rpcProtocol.set(ExtHostContext.ExtHostEditors, new ExtHostEditors(rpcProtocol, extHostDocumentsAndEditors));
	const extHostCommands = rpcProtocol.set(ExtHostContext.ExtHostCommands, new ExtHostCommands(rpcProtocol, extHostHeapService, extHostLogService));
	const extHostTreeViews = rpcProtocol.set(ExtHostContext.ExtHostTreeViews, new ExtHostTreeViews(rpcProtocol.getProxy(MainContext.MainThreadTreeViews), extHostCommands));
	rpcProtocol.set(ExtHostContext.ExtHostWorkspace, extHostWorkspace);
	const extHostDebugService = rpcProtocol.set(ExtHostContext.ExtHostDebugService, new ExtHostDebugService(rpcProtocol, extHostWorkspace, extensionService, extHostDocumentsAndEditors, extHostConfiguration));
	rpcProtocol.set(ExtHostContext.ExtHostConfiguration, extHostConfiguration);
	const extHostDiagnostics = rpcProtocol.set(ExtHostContext.ExtHostDiagnostics, new ExtHostDiagnostics(rpcProtocol));
	const extHostLanguageFeatures = rpcProtocol.set(ExtHostContext.ExtHostLanguageFeatures, new ExtHostLanguageFeatures(rpcProtocol, null, extHostDocuments, extHostCommands, extHostHeapService, extHostDiagnostics));
	const extHostFileSystem = rpcProtocol.set(ExtHostContext.ExtHostFileSystem, new ExtHostFileSystem(rpcProtocol, extHostLanguageFeatures));
	const extHostFileSystemEvent = rpcProtocol.set(ExtHostContext.ExtHostFileSystemEventService, new ExtHostFileSystemEventService());
	const extHostQuickOpen = rpcProtocol.set(ExtHostContext.ExtHostQuickOpen, new ExtHostQuickOpen(rpcProtocol, extHostWorkspace, extHostCommands));
	const extHostTerminalService = rpcProtocol.set(ExtHostContext.ExtHostTerminalService, new ExtHostTerminalService(rpcProtocol, extHostConfiguration, extHostLogService));
	const extHostSCM = rpcProtocol.set(ExtHostContext.ExtHostSCM, new ExtHostSCM(rpcProtocol, extHostCommands, extHostLogService));
	const extHostSearch = rpcProtocol.set(ExtHostContext.ExtHostSearch, new ExtHostSearch(rpcProtocol));
	const extHostTask = rpcProtocol.set(ExtHostContext.ExtHostTask, new ExtHostTask(rpcProtocol, extHostWorkspace));
	const extHostWindow = rpcProtocol.set(ExtHostContext.ExtHostWindow, new ExtHostWindow(rpcProtocol));
	rpcProtocol.set(ExtHostContext.ExtHostExtensionService, extensionService);
	const extHostProgress = rpcProtocol.set(ExtHostContext.ExtHostProgress, new ExtHostProgress(rpcProtocol.getProxy(MainContext.MainThreadProgress)));
	const exthostCommentProviders = rpcProtocol.set(ExtHostContext.ExtHostComments, new ExtHostComments(rpcProtocol, extHostCommands.converter, extHostDocuments));

	// Check that no named customers are missing
	const expected: ProxyIdentifier<any>[] = Object.keys(ExtHostContext).map((key) => ExtHostContext[key]);
	rpcProtocol.assertRegistered(expected);

	// Other instances
	const extHostMessageService = new ExtHostMessageService(rpcProtocol);
	const extHostDialogs = new ExtHostDialogs(rpcProtocol);
	const extHostStatusBar = new ExtHostStatusBar(rpcProtocol);
	const extHostOutputService = new ExtHostOutputService(rpcProtocol);
	const extHostLanguages = new ExtHostLanguages(rpcProtocol);

	// Register API-ish commands
	ExtHostApiCommands.register(extHostCommands, extHostTask);

	return function (extension: IExtensionDescription): typeof vscode {

		// Check document selectors for being overly generic. Technically this isn't a problem but
		// in practice many extensions say they support `fooLang` but need fs-access to do so. Those
		// extension should specify then the `file`-scheme, e.g `{ scheme: 'fooLang', language: 'fooLang' }`
		// We only inform once, it is not a warning because we just want to raise awareness and because
		// we cannot say if the extension is doing it right or wrong...
		let checkSelector = (function () {
			let done = initData.environment.extensionDevelopmentPath !== extension.extensionFolderPath;
			function inform(selector: vscode.DocumentSelector) {
				console.info(`Extension '${extension.id}' uses a document selector without scheme. Learn more about this: https://go.microsoft.com/fwlink/?linkid=872305`);
				done = true;
			}
			return function perform(selector: vscode.DocumentSelector): vscode.DocumentSelector {
				if (!done) {
					if (Array.isArray(selector)) {
						selector.forEach(perform);
					} else if (typeof selector === 'string') {
						inform(selector);
					} else if (typeof selector.scheme === 'undefined') {
						inform(selector);
					}
				}
				return selector;
			};
		})();

		// namespace: commands
		const commands: typeof vscode.commands = {
			registerCommand(id: string, command: <T>(...args: any[]) => T | Thenable<T>, thisArgs?: any): vscode.Disposable {
				return extHostCommands.registerCommand(true, id, command, thisArgs);
			},
			registerTextEditorCommand(id: string, callback: (textEditor: vscode.TextEditor, edit: vscode.TextEditorEdit, ...args: any[]) => void, thisArg?: any): vscode.Disposable {
				return extHostCommands.registerCommand(true, id, (...args: any[]): any => {
					let activeTextEditor = extHostEditors.getActiveTextEditor();
					if (!activeTextEditor) {
						console.warn('Cannot execute ' + id + ' because there is no active text editor.');
						return undefined;
					}

					return activeTextEditor.edit((edit: vscode.TextEditorEdit) => {
						args.unshift(activeTextEditor, edit);
						callback.apply(thisArg, args);

					}).then((result) => {
						if (!result) {
							console.warn('Edits from command ' + id + ' were not applied.');
						}
					}, (err) => {
						console.warn('An error occurred while running command ' + id, err);
					});
				});
			},
			registerDiffInformationCommand: proposedApiFunction(extension, (id: string, callback: (diff: vscode.LineChange[], ...args: any[]) => any, thisArg?: any): vscode.Disposable => {
				return extHostCommands.registerCommand(true, id, async (...args: any[]) => {
					let activeTextEditor = extHostEditors.getActiveTextEditor();
					if (!activeTextEditor) {
						console.warn('Cannot execute ' + id + ' because there is no active text editor.');
						return undefined;
					}

					const diff = await extHostEditors.getDiffInformation(activeTextEditor.id);
					callback.apply(thisArg, [diff, ...args]);
				});
			}),
			executeCommand<T>(id: string, ...args: any[]): Thenable<T> {
				return extHostCommands.executeCommand<T>(id, ...args);
			},
			getCommands(filterInternal: boolean = false): Thenable<string[]> {
				return extHostCommands.getCommands(filterInternal);
			}
		};

		// namespace: env
		const env: typeof vscode.env = Object.freeze({
			get machineId() { return initData.telemetryInfo.machineId; },
			get sessionId() { return initData.telemetryInfo.sessionId; },
			get language() { return Platform.language; },
			get appName() { return product.nameLong; },
			get appRoot() { return initData.environment.appRoot; },
			get logLevel() { return extHostLogService.getLevel(); }
		});

		// namespace: extensions
		const extensions: typeof vscode.extensions = {
			getExtension(extensionId: string): Extension<any> {
				let desc = extensionService.getExtensionDescription(extensionId);
				if (desc) {
					return new Extension(extensionService, desc);
				}
				return undefined;
			},
			get all(): Extension<any>[] {
				return extensionService.getAllExtensionDescriptions().map((desc) => new Extension(extensionService, desc));
			}
		};

		// namespace: languages
		const languages: typeof vscode.languages = {
			createDiagnosticCollection(name?: string): vscode.DiagnosticCollection {
				return extHostDiagnostics.createDiagnosticCollection(name);
			},
			get onDidChangeDiagnostics() {
				checkProposedApiEnabled(extension);
				return extHostDiagnostics.onDidChangeDiagnostics;
			},
			getDiagnostics: (resource?) => {
				return <any>extHostDiagnostics.getDiagnostics(resource);
			},
			getLanguages(): TPromise<string[]> {
				return extHostLanguages.getLanguages();
			},
			match(selector: vscode.DocumentSelector, document: vscode.TextDocument): number {
				return score(toLanguageSelector(selector), document.uri, document.languageId, true);
			},
			registerCodeActionsProvider(selector: vscode.DocumentSelector, provider: vscode.CodeActionProvider, metadata?: vscode.CodeActionProviderMetadata): vscode.Disposable {
				return extHostLanguageFeatures.registerCodeActionProvider(checkSelector(selector), provider, metadata);
			},
			registerCodeLensProvider(selector: vscode.DocumentSelector, provider: vscode.CodeLensProvider): vscode.Disposable {
				return extHostLanguageFeatures.registerCodeLensProvider(checkSelector(selector), provider);
			},
			registerDefinitionProvider(selector: vscode.DocumentSelector, provider: vscode.DefinitionProvider): vscode.Disposable {
				return extHostLanguageFeatures.registerDefinitionProvider(checkSelector(selector), provider);
			},
			registerImplementationProvider(selector: vscode.DocumentSelector, provider: vscode.ImplementationProvider): vscode.Disposable {
				return extHostLanguageFeatures.registerImplementationProvider(checkSelector(selector), provider);
			},
			registerTypeDefinitionProvider(selector: vscode.DocumentSelector, provider: vscode.TypeDefinitionProvider): vscode.Disposable {
				return extHostLanguageFeatures.registerTypeDefinitionProvider(checkSelector(selector), provider);
			},
			registerHoverProvider(selector: vscode.DocumentSelector, provider: vscode.HoverProvider): vscode.Disposable {
				return extHostLanguageFeatures.registerHoverProvider(checkSelector(selector), provider, extension.id);
			},
			registerDocumentHighlightProvider(selector: vscode.DocumentSelector, provider: vscode.DocumentHighlightProvider): vscode.Disposable {
				return extHostLanguageFeatures.registerDocumentHighlightProvider(checkSelector(selector), provider);
			},
			registerReferenceProvider(selector: vscode.DocumentSelector, provider: vscode.ReferenceProvider): vscode.Disposable {
				return extHostLanguageFeatures.registerReferenceProvider(checkSelector(selector), provider);
			},
			registerRenameProvider(selector: vscode.DocumentSelector, provider: vscode.RenameProvider): vscode.Disposable {
				return extHostLanguageFeatures.registerRenameProvider(checkSelector(selector), provider);
			},
			registerDocumentSymbolProvider(selector: vscode.DocumentSelector, provider: vscode.DocumentSymbolProvider): vscode.Disposable {
				return extHostLanguageFeatures.registerDocumentSymbolProvider(checkSelector(selector), provider);
			},
			registerWorkspaceSymbolProvider(provider: vscode.WorkspaceSymbolProvider): vscode.Disposable {
				return extHostLanguageFeatures.registerWorkspaceSymbolProvider(provider);
			},
			registerDocumentFormattingEditProvider(selector: vscode.DocumentSelector, provider: vscode.DocumentFormattingEditProvider): vscode.Disposable {
				return extHostLanguageFeatures.registerDocumentFormattingEditProvider(checkSelector(selector), provider);
			},
			registerDocumentRangeFormattingEditProvider(selector: vscode.DocumentSelector, provider: vscode.DocumentRangeFormattingEditProvider): vscode.Disposable {
				return extHostLanguageFeatures.registerDocumentRangeFormattingEditProvider(checkSelector(selector), provider);
			},
			registerOnTypeFormattingEditProvider(selector: vscode.DocumentSelector, provider: vscode.OnTypeFormattingEditProvider, firstTriggerCharacter: string, ...moreTriggerCharacters: string[]): vscode.Disposable {
				return extHostLanguageFeatures.registerOnTypeFormattingEditProvider(checkSelector(selector), provider, [firstTriggerCharacter].concat(moreTriggerCharacters));
			},
			registerSignatureHelpProvider(selector: vscode.DocumentSelector, provider: vscode.SignatureHelpProvider, ...triggerCharacters: string[]): vscode.Disposable {
				return extHostLanguageFeatures.registerSignatureHelpProvider(checkSelector(selector), provider, triggerCharacters);
			},
			registerCompletionItemProvider(selector: vscode.DocumentSelector, provider: vscode.CompletionItemProvider, ...triggerCharacters: string[]): vscode.Disposable {
				return extHostLanguageFeatures.registerCompletionItemProvider(checkSelector(selector), provider, triggerCharacters);
			},
			registerDocumentLinkProvider(selector: vscode.DocumentSelector, provider: vscode.DocumentLinkProvider): vscode.Disposable {
				return extHostLanguageFeatures.registerDocumentLinkProvider(checkSelector(selector), provider);
			},
			registerColorProvider(selector: vscode.DocumentSelector, provider: vscode.DocumentColorProvider): vscode.Disposable {
				return extHostLanguageFeatures.registerColorProvider(checkSelector(selector), provider);
			},
			registerFoldingRangeProvider(selector: vscode.DocumentSelector, provider: vscode.FoldingRangeProvider): vscode.Disposable {
				return extHostLanguageFeatures.registerFoldingRangeProvider(checkSelector(selector), provider);
			},
			setLanguageConfiguration: (language: string, configuration: vscode.LanguageConfiguration): vscode.Disposable => {
				return extHostLanguageFeatures.setLanguageConfiguration(language, configuration);
			}
		};

		// namespace: window
		const window: typeof vscode.window = {
			get activeTextEditor() {
				return extHostEditors.getActiveTextEditor();
			},
			get visibleTextEditors() {
				return extHostEditors.getVisibleTextEditors();
			},
			get terminals() {
				return proposedApiFunction(extension, extHostTerminalService.terminals);
			},
			showTextDocument(documentOrUri: vscode.TextDocument | vscode.Uri, columnOrOptions?: vscode.ViewColumn | vscode.TextDocumentShowOptions, preserveFocus?: boolean): TPromise<vscode.TextEditor> {
				let documentPromise: TPromise<vscode.TextDocument>;
				if (URI.isUri(documentOrUri)) {
					documentPromise = TPromise.wrap(workspace.openTextDocument(documentOrUri));
				} else {
					documentPromise = TPromise.wrap(<vscode.TextDocument>documentOrUri);
				}
				return documentPromise.then(document => {
					return extHostEditors.showTextDocument(document, columnOrOptions, preserveFocus);
				});
			},
			createTextEditorDecorationType(options: vscode.DecorationRenderOptions): vscode.TextEditorDecorationType {
				return extHostEditors.createTextEditorDecorationType(options);
			},
			onDidChangeActiveTextEditor(listener, thisArg?, disposables?) {
				return extHostEditors.onDidChangeActiveTextEditor(listener, thisArg, disposables);
			},
			onDidChangeVisibleTextEditors(listener, thisArg, disposables) {
				return extHostEditors.onDidChangeVisibleTextEditors(listener, thisArg, disposables);
			},
			onDidChangeTextEditorSelection(listener: (e: vscode.TextEditorSelectionChangeEvent) => any, thisArgs?: any, disposables?: extHostTypes.Disposable[]) {
				return extHostEditors.onDidChangeTextEditorSelection(listener, thisArgs, disposables);
			},
			onDidChangeTextEditorOptions(listener: (e: vscode.TextEditorOptionsChangeEvent) => any, thisArgs?: any, disposables?: extHostTypes.Disposable[]) {
				return extHostEditors.onDidChangeTextEditorOptions(listener, thisArgs, disposables);
			},
			onDidChangeTextEditorVisibleRanges(listener: (e: vscode.TextEditorVisibleRangesChangeEvent) => any, thisArgs?: any, disposables?: extHostTypes.Disposable[]) {
				return extHostEditors.onDidChangeTextEditorVisibleRanges(listener, thisArgs, disposables);
			},
			onDidChangeTextEditorViewColumn(listener, thisArg?, disposables?) {
				return extHostEditors.onDidChangeTextEditorViewColumn(listener, thisArg, disposables);
			},
			onDidCloseTerminal(listener, thisArg?, disposables?) {
				return extHostTerminalService.onDidCloseTerminal(listener, thisArg, disposables);
			},
			onDidOpenTerminal: proposedApiFunction(extension, (listener, thisArg?, disposables?) => {
				return extHostTerminalService.onDidOpenTerminal(listener, thisArg, disposables);
			}),
			get state() {
				return extHostWindow.state;
			},
			onDidChangeWindowState(listener, thisArg?, disposables?) {
				return extHostWindow.onDidChangeWindowState(listener, thisArg, disposables);
			},
			showInformationMessage(message, first, ...rest) {
				return extHostMessageService.showMessage(extension, Severity.Info, message, first, rest);
			},
			showWarningMessage(message, first, ...rest) {
				return extHostMessageService.showMessage(extension, Severity.Warning, message, first, rest);
			},
			showErrorMessage(message, first, ...rest) {
				return extHostMessageService.showMessage(extension, Severity.Error, message, first, rest);
			},
			showQuickPick(items: any, options: vscode.QuickPickOptions, token?: vscode.CancellationToken): any {
				return extHostQuickOpen.showQuickPick(items, options, token);
			},
			showWorkspaceFolderPick(options: vscode.WorkspaceFolderPickOptions) {
				return extHostQuickOpen.showWorkspaceFolderPick(options);
			},
			showInputBox(options?: vscode.InputBoxOptions, token?: vscode.CancellationToken) {
				return extHostQuickOpen.showInput(options, token);
			},
			showOpenDialog(options) {
				return extHostDialogs.showOpenDialog(options);
			},
			showSaveDialog(options) {
				return extHostDialogs.showSaveDialog(options);
			},
			createStatusBarItem(position?: vscode.StatusBarAlignment, priority?: number): vscode.StatusBarItem {
				return extHostStatusBar.createStatusBarEntry(extension.id, <number>position, priority);
			},
			setStatusBarMessage(text: string, timeoutOrThenable?: number | Thenable<any>): vscode.Disposable {
				return extHostStatusBar.setStatusBarMessage(text, timeoutOrThenable);
			},
			withScmProgress<R>(task: (progress: vscode.Progress<number>) => Thenable<R>) {
				console.warn(`[Deprecation Warning] function 'withScmProgress' is deprecated and should no longer be used. Use 'withProgress' instead.`);
				return extHostProgress.withProgress(extension, { location: extHostTypes.ProgressLocation.SourceControl }, (progress, token) => task({ report(n: number) { /*noop*/ } }));
			},
			withProgress<R>(options: vscode.ProgressOptions, task: (progress: vscode.Progress<{ message?: string; worked?: number }>, token: vscode.CancellationToken) => Thenable<R>) {
				return extHostProgress.withProgress(extension, options, task);
			},
			createOutputChannel(name: string): vscode.OutputChannel {
				return extHostOutputService.createOutputChannel(name);
			},
			createWebviewPanel(viewType: string, title: string, column: vscode.ViewColumn, options: vscode.WebviewPanelOptions & vscode.WebviewOptions): vscode.WebviewPanel {
				return extHostWebviews.createWebview(viewType, title, column, options, extension.extensionFolderPath);
			},
			createTerminal(nameOrOptions: vscode.TerminalOptions | string, shellPath?: string, shellArgs?: string[]): vscode.Terminal {
				if (typeof nameOrOptions === 'object') {
					return extHostTerminalService.createTerminalFromOptions(<vscode.TerminalOptions>nameOrOptions);
				}
				return extHostTerminalService.createTerminal(<string>nameOrOptions, shellPath, shellArgs);
			},
			registerTreeDataProvider(viewId: string, treeDataProvider: vscode.TreeDataProvider<any>): vscode.Disposable {
				return extHostTreeViews.registerTreeDataProvider(viewId, treeDataProvider);
			},
			createTreeView(viewId: string, options: { treeDataProvider: vscode.TreeDataProvider<any> }): vscode.TreeView<any> {
				return extHostTreeViews.createTreeView(viewId, options);
			},
			// proposed API
			sampleFunction: proposedApiFunction(extension, () => {
				return extHostMessageService.showMessage(extension, Severity.Info, 'Hello Proposed Api!', {}, []);
			}),
			registerDecorationProvider: proposedApiFunction(extension, (provider: vscode.DecorationProvider) => {
				return extHostDecorations.registerDecorationProvider(provider, extension.id);
			}),
			registerWebviewPanelSerializer: proposedApiFunction(extension, (viewType: string, serializer: vscode.WebviewPanelSerializer) => {
				return extHostWebviews.registerWebviewPanelSerializer(viewType, serializer);
			}),
			registerProtocolHandler: proposedApiFunction(extension, (handler: vscode.ProtocolHandler) => {
				return extHostUrls.registerProtocolHandler(extension.id, handler);
			})
		};

		// namespace: workspace
		const workspace: typeof vscode.workspace = {
			get rootPath() {
				return extHostWorkspace.getPath();
			},
			set rootPath(value) {
				throw errors.readonly();
			},
			getWorkspaceFolder(resource) {
				return extHostWorkspace.getWorkspaceFolder(resource);
			},
			get workspaceFolders() {
				return extHostWorkspace.getWorkspaceFolders();
			},
			get name() {
				return extHostWorkspace.workspace ? extHostWorkspace.workspace.name : undefined;
			},
			set name(value) {
				throw errors.readonly();
			},
			updateWorkspaceFolders: (index, deleteCount, ...workspaceFoldersToAdd) => {
				return extHostWorkspace.updateWorkspaceFolders(extension, index, deleteCount || 0, ...workspaceFoldersToAdd);
			},
			onDidChangeWorkspaceFolders: function (listener, thisArgs?, disposables?) {
				return extHostWorkspace.onDidChangeWorkspace(listener, thisArgs, disposables);
			},
			asRelativePath: (pathOrUri, includeWorkspace) => {
				return extHostWorkspace.getRelativePath(pathOrUri, includeWorkspace);
			},
			findFiles: (include, exclude, maxResults?, token?) => {
				return extHostWorkspace.findFiles(toGlobPattern(include), toGlobPattern(exclude), maxResults, extension.id, token);
			},
			saveAll: (includeUntitled?) => {
				return extHostWorkspace.saveAll(includeUntitled);
			},
			applyEdit(edit: vscode.WorkspaceEdit): TPromise<boolean> {
				return extHostEditors.applyWorkspaceEdit(edit);
			},
			createFileSystemWatcher: (pattern, ignoreCreate, ignoreChange, ignoreDelete): vscode.FileSystemWatcher => {
				return extHostFileSystemEvent.createFileSystemWatcher(toGlobPattern(pattern), ignoreCreate, ignoreChange, ignoreDelete);
			},
			get textDocuments() {
				return extHostDocuments.getAllDocumentData().map(data => data.document);
			},
			set textDocuments(value) {
				throw errors.readonly();
			},
			openTextDocument(uriOrFileNameOrOptions?: vscode.Uri | string | { language?: string; content?: string; }) {
				let uriPromise: TPromise<URI>;

				let options = uriOrFileNameOrOptions as { language?: string; content?: string; };
				if (typeof uriOrFileNameOrOptions === 'string') {
					uriPromise = TPromise.as(URI.file(uriOrFileNameOrOptions));
				} else if (uriOrFileNameOrOptions instanceof URI) {
					uriPromise = TPromise.as(uriOrFileNameOrOptions);
				} else if (!options || typeof options === 'object') {
					uriPromise = extHostDocuments.createDocumentData(options);
				} else {
					throw new Error('illegal argument - uriOrFileNameOrOptions');
				}

				return uriPromise.then(uri => {
					return extHostDocuments.ensureDocumentData(uri).then(() => {
						const data = extHostDocuments.getDocumentData(uri);
						return data && data.document;
					});
				});
			},
			onDidOpenTextDocument: (listener, thisArgs?, disposables?) => {
				return extHostDocuments.onDidAddDocument(listener, thisArgs, disposables);
			},
			onDidCloseTextDocument: (listener, thisArgs?, disposables?) => {
				return extHostDocuments.onDidRemoveDocument(listener, thisArgs, disposables);
			},
			onDidChangeTextDocument: (listener, thisArgs?, disposables?) => {
				return extHostDocuments.onDidChangeDocument(listener, thisArgs, disposables);
			},
			onDidSaveTextDocument: (listener, thisArgs?, disposables?) => {
				return extHostDocuments.onDidSaveDocument(listener, thisArgs, disposables);
			},
			onWillSaveTextDocument: (listener, thisArgs?, disposables?) => {
				return extHostDocumentSaveParticipant.getOnWillSaveTextDocumentEvent(extension)(listener, thisArgs, disposables);
			},
			onDidChangeConfiguration: (listener: (_: any) => any, thisArgs?: any, disposables?: extHostTypes.Disposable[]) => {
				return extHostConfiguration.onDidChangeConfiguration(listener, thisArgs, disposables);
			},
			getConfiguration(section?: string, resource?: vscode.Uri): vscode.WorkspaceConfiguration {
				resource = arguments.length === 1 ? void 0 : resource;
				return extHostConfiguration.getConfiguration(section, resource, extension.id);
			},
			registerTextDocumentContentProvider(scheme: string, provider: vscode.TextDocumentContentProvider) {
				return extHostDocumentContentProviders.registerTextDocumentContentProvider(scheme, provider);
			},
			registerTaskProvider: (type: string, provider: vscode.TaskProvider) => {
				return extHostTask.registerTaskProvider(extension, provider);
			},
			fetchTasks: proposedApiFunction(extension, (filter?: vscode.TaskFilter): Thenable<vscode.Task[]> => {
				return extHostTask.fetchTasks(filter);
			}),
			executeTask: proposedApiFunction(extension, (task: vscode.Task): Thenable<vscode.TaskExecution> => {
				return extHostTask.executeTask(extension, task);
			}),
			get taskExecutions(): vscode.TaskExecution[] {
				return extHostTask.taskExecutions;
			},
			onDidStartTask: (listeners, thisArgs?, disposables?) => {
				return extHostTask.onDidStartTask(listeners, thisArgs, disposables);
			},
			onDidEndTask: (listeners, thisArgs?, disposables?) => {
				return extHostTask.onDidEndTask(listeners, thisArgs, disposables);
			},
			registerFileSystemProvider(scheme, provider, options) {
				return extHostFileSystem.registerFileSystemProvider(scheme, provider, options);
			},
			registerDeprecatedFileSystemProvider: proposedApiFunction(extension, (scheme, provider) => {
				return extHostFileSystem.registerDeprecatedFileSystemProvider(scheme, provider);
			}),
			registerSearchProvider: proposedApiFunction(extension, (scheme, provider) => {
<<<<<<< HEAD
				return extHostFileSystem.registerSearchProvider(scheme, provider);
			}),
			registerDocumentCommentProvider: proposedApiFunction(extension, (provider: vscode.DocumentCommentProvider) => {
				return exthostCommentProviders.registerDocumentCommentProvider(provider);
			}),
			registerWorkspaceCommentProvider: proposedApiFunction(extension, (provider: vscode.WorkspaceCommentProvider) => {
				return exthostCommentProviders.registerWorkspaceCommentProvider(provider);
=======
				return extHostSearch.registerSearchProvider(scheme, provider);
>>>>>>> 8aa6fe9f
			})
		};

		// namespace: scm
		const scm: typeof vscode.scm = {
			get inputBox() {
				return extHostSCM.getLastInputBox(extension);
			},
			createSourceControl(id: string, label: string, rootUri?: vscode.Uri) {
				return extHostSCM.createSourceControl(extension, id, label, rootUri);
			}
		};

		// namespace: debug
		const debug: typeof vscode.debug = {
			get activeDebugSession() {
				return extHostDebugService.activeDebugSession;
			},
			get activeDebugConsole() {
				return extHostDebugService.activeDebugConsole;
			},
			get breakpoints() {
				return extHostDebugService.breakpoints;
			},
			onDidStartDebugSession(listener, thisArg?, disposables?) {
				return extHostDebugService.onDidStartDebugSession(listener, thisArg, disposables);
			},
			onDidTerminateDebugSession(listener, thisArg?, disposables?) {
				return extHostDebugService.onDidTerminateDebugSession(listener, thisArg, disposables);
			},
			onDidChangeActiveDebugSession(listener, thisArg?, disposables?) {
				return extHostDebugService.onDidChangeActiveDebugSession(listener, thisArg, disposables);
			},
			onDidReceiveDebugSessionCustomEvent(listener, thisArg?, disposables?) {
				return extHostDebugService.onDidReceiveDebugSessionCustomEvent(listener, thisArg, disposables);
			},
			onDidChangeBreakpoints(listener, thisArgs?, disposables?) {
				return extHostDebugService.onDidChangeBreakpoints(listener, thisArgs, disposables);
			},
			registerDebugConfigurationProvider(debugType: string, provider: vscode.DebugConfigurationProvider) {
				return extHostDebugService.registerDebugConfigurationProvider(debugType, provider);
			},
			startDebugging(folder: vscode.WorkspaceFolder | undefined, nameOrConfig: string | vscode.DebugConfiguration) {
				return extHostDebugService.startDebugging(folder, nameOrConfig);
			},
			addBreakpoints(breakpoints: vscode.Breakpoint[]) {
				return extHostDebugService.addBreakpoints(breakpoints);
			},
			removeBreakpoints(breakpoints: vscode.Breakpoint[]) {
				return extHostDebugService.removeBreakpoints(breakpoints);
			}
		};


		return <typeof vscode>{
			version: pkg.version,
			// namespaces
			commands,
			env,
			extensions,
			languages,
			window,
			workspace,
			scm,
			debug,
			// types
			Breakpoint: extHostTypes.Breakpoint,
			CancellationTokenSource: CancellationTokenSource,
			CodeAction: extHostTypes.CodeAction,
			CodeActionKind: extHostTypes.CodeActionKind,
			CodeLens: extHostTypes.CodeLens,
			Color: extHostTypes.Color,
			ColorPresentation: extHostTypes.ColorPresentation,
			ColorInformation: extHostTypes.ColorInformation,
			EndOfLine: extHostTypes.EndOfLine,
			CompletionItem: extHostTypes.CompletionItem,
			CompletionItemKind: extHostTypes.CompletionItemKind,
			CompletionList: extHostTypes.CompletionList,
			CompletionTriggerKind: extHostTypes.CompletionTriggerKind,
			DebugAdapterExecutable: extHostTypes.DebugAdapterExecutable,
			Diagnostic: extHostTypes.Diagnostic,
			DiagnosticRelatedInformation: extHostTypes.DiagnosticRelatedInformation,
			DiagnosticSeverity: extHostTypes.DiagnosticSeverity,
			Disposable: extHostTypes.Disposable,
			DocumentHighlight: extHostTypes.DocumentHighlight,
			DocumentHighlightKind: extHostTypes.DocumentHighlightKind,
			DocumentLink: extHostTypes.DocumentLink,
			EventEmitter: Emitter,
			FunctionBreakpoint: extHostTypes.FunctionBreakpoint,
			Hover: extHostTypes.Hover,
			IndentAction: languageConfiguration.IndentAction,
			Location: extHostTypes.Location,
			LogLevel: extHostTypes.LogLevel,
			MarkdownString: extHostTypes.MarkdownString,
			OverviewRulerLane: OverviewRulerLane,
			ParameterInformation: extHostTypes.ParameterInformation,
			Position: extHostTypes.Position,
			Range: extHostTypes.Range,
			Selection: extHostTypes.Selection,
			SignatureHelp: extHostTypes.SignatureHelp,
			SignatureInformation: extHostTypes.SignatureInformation,
			SnippetString: extHostTypes.SnippetString,
			SourceBreakpoint: extHostTypes.SourceBreakpoint,
			StatusBarAlignment: extHostTypes.StatusBarAlignment,
			SymbolInformation: extHostTypes.SymbolInformation,
			HierarchicalSymbolInformation: class extends extHostTypes.HierarchicalSymbolInformation {
				constructor(name, kind, keyof, range) {
					checkProposedApiEnabled(extension);
					super(name, kind, keyof, range);
				}
			},
			SymbolKind: extHostTypes.SymbolKind,
			SourceControlInputBoxValidationType: extHostTypes.SourceControlInputBoxValidationType,
			TextDocumentSaveReason: extHostTypes.TextDocumentSaveReason,
			TextEdit: extHostTypes.TextEdit,
			TextEditorCursorStyle: TextEditorCursorStyle,
			TextEditorLineNumbersStyle: extHostTypes.TextEditorLineNumbersStyle,
			TextEditorRevealType: extHostTypes.TextEditorRevealType,
			TextEditorSelectionChangeKind: extHostTypes.TextEditorSelectionChangeKind,
			DecorationRangeBehavior: extHostTypes.DecorationRangeBehavior,
			Uri: URI,
			ViewColumn: extHostTypes.ViewColumn,
			WorkspaceEdit: extHostTypes.WorkspaceEdit,
			ProgressLocation: extHostTypes.ProgressLocation,
			TreeItemCollapsibleState: extHostTypes.TreeItemCollapsibleState,
			ThemeIcon: extHostTypes.ThemeIcon,
			TreeItem: extHostTypes.TreeItem,
			ThemeColor: extHostTypes.ThemeColor,
			// functions
			TaskRevealKind: extHostTypes.TaskRevealKind,
			TaskPanelKind: extHostTypes.TaskPanelKind,
			TaskGroup: extHostTypes.TaskGroup,
			ProcessExecution: extHostTypes.ProcessExecution,
			ShellExecution: extHostTypes.ShellExecution,
			ShellQuoting: extHostTypes.ShellQuoting,
			TaskScope: extHostTypes.TaskScope,
			Task: extHostTypes.Task,
			ConfigurationTarget: extHostTypes.ConfigurationTarget,
			RelativePattern: extHostTypes.RelativePattern,

			DeprecatedFileChangeType: extHostTypes.DeprecatedFileChangeType,
			DeprecatedFileType: extHostTypes.DeprecatedFileType,
			FileChangeType: extHostTypes.FileChangeType,
			FileSystemError: extHostTypes.FileSystemError,
			FoldingRange: extHostTypes.FoldingRange,
<<<<<<< HEAD
			FoldingRangeType: extHostTypes.FoldingRangeType,

			CommentThreadCollapsibleState: extHostTypes.CommentThreadCollapsibleState
=======
			FoldingRangeKind: extHostTypes.FoldingRangeKind
>>>>>>> 8aa6fe9f
		};
	};
}

class Extension<T> implements vscode.Extension<T> {

	private _extensionService: ExtHostExtensionService;

	public id: string;
	public extensionPath: string;
	public packageJSON: any;

	constructor(extensionService: ExtHostExtensionService, description: IExtensionDescription) {
		this._extensionService = extensionService;
		this.id = description.id;
		this.extensionPath = paths.normalize(description.extensionFolderPath, true);
		this.packageJSON = description;
	}

	get isActive(): boolean {
		return this._extensionService.isActivated(this.id);
	}

	get exports(): T {
		return <T>this._extensionService.getExtensionExports(this.id);
	}

	activate(): Thenable<T> {
		return this._extensionService.activateByIdWithErrors(this.id, new ExtensionActivatedByAPI(false)).then(() => this.exports);
	}
}

export function initializeExtensionApi(extensionService: ExtHostExtensionService, apiFactory: IExtensionApiFactory): TPromise<void> {
	return extensionService.getExtensionPathIndex().then(trie => defineAPI(apiFactory, trie));
}

function defineAPI(factory: IExtensionApiFactory, extensionPaths: TernarySearchTree<IExtensionDescription>): void {

	// each extension is meant to get its own api implementation
	const extApiImpl = new Map<string, typeof vscode>();
	let defaultApiImpl: typeof vscode;

	const node_module = <any>require.__$__nodeRequire('module');
	const original = node_module._load;
	node_module._load = function load(request, parent, isMain) {
		if (request !== 'vscode') {
			return original.apply(this, arguments);
		}

		// get extension id from filename and api for extension
		const ext = extensionPaths.findSubstr(parent.filename);
		if (ext) {
			let apiImpl = extApiImpl.get(ext.id);
			if (!apiImpl) {
				apiImpl = factory(ext);
				extApiImpl.set(ext.id, apiImpl);
			}
			return apiImpl;
		}

		// fall back to a default implementation
		if (!defaultApiImpl) {
			defaultApiImpl = factory(nullExtensionDescription);
		}
		return defaultApiImpl;
	};
}

const nullExtensionDescription: IExtensionDescription = {
	id: 'nullExtensionDescription',
	name: 'Null Extension Description',
	publisher: 'vscode',
	activationEvents: undefined,
	contributes: undefined,
	enableProposedApi: false,
	engines: undefined,
	extensionDependencies: undefined,
	extensionFolderPath: undefined,
	isBuiltin: false,
	main: undefined,
	version: undefined
};<|MERGE_RESOLUTION|>--- conflicted
+++ resolved
@@ -57,12 +57,9 @@
 import { OverviewRulerLane } from 'vs/editor/common/model';
 import { ExtHostLogService } from 'vs/workbench/api/node/extHostLogService';
 import { ExtHostWebviews } from 'vs/workbench/api/node/extHostWebview';
-<<<<<<< HEAD
 import { ExtHostComments } from './extHostComments';
-=======
 import { ExtHostSearch } from './extHostSearch';
 import { ExtHostUrls } from './extHostUrls';
->>>>>>> 8aa6fe9f
 
 export interface IExtensionApiFactory {
 	(extension: IExtensionDescription): typeof vscode;
@@ -562,7 +559,6 @@
 				return extHostFileSystem.registerDeprecatedFileSystemProvider(scheme, provider);
 			}),
 			registerSearchProvider: proposedApiFunction(extension, (scheme, provider) => {
-<<<<<<< HEAD
 				return extHostFileSystem.registerSearchProvider(scheme, provider);
 			}),
 			registerDocumentCommentProvider: proposedApiFunction(extension, (provider: vscode.DocumentCommentProvider) => {
@@ -570,9 +566,7 @@
 			}),
 			registerWorkspaceCommentProvider: proposedApiFunction(extension, (provider: vscode.WorkspaceCommentProvider) => {
 				return exthostCommentProviders.registerWorkspaceCommentProvider(provider);
-=======
 				return extHostSearch.registerSearchProvider(scheme, provider);
->>>>>>> 8aa6fe9f
 			})
 		};
 
@@ -718,13 +712,10 @@
 			FileChangeType: extHostTypes.FileChangeType,
 			FileSystemError: extHostTypes.FileSystemError,
 			FoldingRange: extHostTypes.FoldingRange,
-<<<<<<< HEAD
 			FoldingRangeType: extHostTypes.FoldingRangeType,
 
-			CommentThreadCollapsibleState: extHostTypes.CommentThreadCollapsibleState
-=======
+			CommentThreadCollapsibleState: extHostTypes.CommentThreadCollapsibleState,
 			FoldingRangeKind: extHostTypes.FoldingRangeKind
->>>>>>> 8aa6fe9f
 		};
 	};
 }
