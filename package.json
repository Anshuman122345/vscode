{
  "name": "code-oss-dev",
  "version": "1.76.0",
  "distro": "3d06c97aefbfd05e412eb481566438d1e63fd1ac",
  "author": {
    "name": "Microsoft Corporation"
  },
  "license": "MIT",
  "main": "./out/main",
  "private": true,
  "scripts": {
    "test": "echo Please run any of the test scripts from the scripts folder.",
    "test-browser": "npx playwright install && node test/unit/browser/index.js",
    "test-browser-no-install": "node test/unit/browser/index.js",
    "test-node": "mocha test/unit/node/index.js --delay --ui=tdd --timeout=5000 --exit",
    "preinstall": "node build/npm/preinstall.js",
    "postinstall": "node build/npm/postinstall.js",
    "compile": "node --max_old_space_size=4095 ./node_modules/gulp/bin/gulp.js compile",
    "watch": "npm-run-all -lp watch-client watch-extensions",
    "watchd": "deemon yarn watch",
    "watch-webd": "deemon yarn watch-web",
    "kill-watchd": "deemon --kill yarn watch",
    "kill-watch-webd": "deemon --kill yarn watch-web",
    "restart-watchd": "deemon --restart yarn watch",
    "restart-watch-webd": "deemon --restart yarn watch-web",
    "watch-client": "node --max_old_space_size=4095 ./node_modules/gulp/bin/gulp.js watch-client",
    "watch-clientd": "deemon yarn watch-client",
    "kill-watch-clientd": "deemon --kill yarn watch-client",
    "watch-extensions": "node --max_old_space_size=4095 ./node_modules/gulp/bin/gulp.js watch-extensions watch-extension-media",
    "watch-extensionsd": "deemon yarn watch-extensions",
    "kill-watch-extensionsd": "deemon --kill yarn watch-extensions",
    "precommit": "node build/hygiene.js",
    "gulp": "node --max_old_space_size=8192 ./node_modules/gulp/bin/gulp.js",
    "electron": "node build/lib/electron",
    "7z": "7z",
    "update-grammars": "node build/npm/update-all-grammars.mjs",
    "update-localization-extension": "node build/npm/update-localization-extension.js",
    "smoketest": "node build/lib/preLaunch.js && cd test/smoke && yarn compile && node test/index.js",
    "smoketest-no-compile": "cd test/smoke && node test/index.js",
    "download-builtin-extensions": "node build/lib/builtInExtensions.js",
    "download-builtin-extensions-cg": "node build/lib/builtInExtensionsCG.js",
    "monaco-compile-check": "tsc -p src/tsconfig.monaco.json --noEmit",
    "tsec-compile-check": "node node_modules/tsec/bin/tsec -p src/tsconfig.tsec.json",
    "vscode-dts-compile-check": "tsc -p src/tsconfig.vscode-dts.json && tsc -p src/tsconfig.vscode-proposed-dts.json",
    "valid-layers-check": "node build/lib/layersChecker.js",
    "update-distro": "node build/npm/update-distro.mjs",
    "web": "echo 'yarn web' is replaced by './scripts/code-server' or './scripts/code-web'",
    "compile-web": "node --max_old_space_size=4095 ./node_modules/gulp/bin/gulp.js compile-web",
    "watch-web": "node --max_old_space_size=4095 ./node_modules/gulp/bin/gulp.js watch-web",
    "eslint": "node build/eslint",
    "playwright-install": "node build/azure-pipelines/common/installPlaywright.js",
    "compile-build": "node --max_old_space_size=4095 ./node_modules/gulp/bin/gulp.js compile-build",
    "compile-extensions-build": "node --max_old_space_size=4095 ./node_modules/gulp/bin/gulp.js compile-extensions-build",
    "minify-vscode": "node --max_old_space_size=4095 ./node_modules/gulp/bin/gulp.js minify-vscode",
    "minify-vscode-reh": "node --max_old_space_size=4095 ./node_modules/gulp/bin/gulp.js minify-vscode-reh",
    "minify-vscode-reh-web": "node --max_old_space_size=4095 ./node_modules/gulp/bin/gulp.js minify-vscode-reh-web",
    "hygiene": "node --max_old_space_size=4095 ./node_modules/gulp/bin/gulp.js hygiene",
    "core-ci": "node --max_old_space_size=8095 ./node_modules/gulp/bin/gulp.js core-ci",
    "extensions-ci": "node --max_old_space_size=4095 ./node_modules/gulp/bin/gulp.js extensions-ci",
    "webview-generate-csp-hash": "npx github:apaatsio/csp-hash-from-html csp-hash ./src/vs/workbench/contrib/webview/browser/pre/index.html",
    "perf": "node scripts/code-perf.js"
  },
  "dependencies": {
    "@microsoft/1ds-core-js": "^3.2.2",
    "@microsoft/1ds-post-js": "^3.2.2",
    "@parcel/watcher": "2.1.0",
    "@vscode/iconv-lite-umd": "0.7.0",
    "@vscode/ripgrep": "^1.14.2",
    "@vscode/sqlite3": "5.1.2-vscode",
    "@vscode/sudo-prompt": "9.3.1",
    "@vscode/vscode-languagedetection": "1.0.21",
    "graceful-fs": "4.2.8",
    "http-proxy-agent": "^2.1.0",
    "https-proxy-agent": "^2.2.3",
    "jschardet": "3.0.0",
    "keytar": "7.9.0",
    "minimist": "^1.2.6",
    "native-is-elevated": "0.4.3",
    "native-keymap": "3.3.2",
    "native-watchdog": "1.4.1",
    "node-pty": "0.11.0-beta28",
    "spdlog": "^0.13.0",
    "tas-client-umd": "0.1.6",
    "v8-inspect-profiler": "^0.1.0",
    "vscode-oniguruma": "1.7.0",
    "vscode-policy-watcher": "^1.1.1",
    "vscode-proxy-agent": "^0.12.0",
    "vscode-regexpp": "^3.1.0",
    "vscode-textmate": "8.0.0",
    "xterm": "5.2.0-beta.24",
    "xterm-addon-canvas": "0.4.0-beta.7",
    "xterm-addon-search": "0.11.0",
    "xterm-addon-serialize": "0.9.0",
    "xterm-addon-unicode11": "0.5.0",
    "xterm-addon-webgl": "0.15.0-beta.6",
    "xterm-headless": "5.2.0-beta.24",
    "yauzl": "^2.9.2",
    "yazl": "^2.4.3"
  },
  "devDependencies": {
    "7zip": "0.0.6",
    "@playwright/test": "1.27.1",
    "@swc/cli": "0.1.57",
    "@swc/core": "1.3.32",
    "@types/cookie": "^0.3.3",
    "@types/copy-webpack-plugin": "^6.0.3",
    "@types/cssnano": "^4.0.0",
    "@types/debug": "4.1.5",
    "@types/graceful-fs": "4.1.2",
    "@types/gulp-postcss": "^8.0.0",
    "@types/gulp-svgmin": "^1.2.1",
    "@types/http-proxy-agent": "^2.0.1",
    "@types/keytar": "^4.4.0",
    "@types/minimist": "^1.2.1",
    "@types/mocha": "^9.1.1",
    "@types/node": "16.x",
    "@types/sinon": "^10.0.2",
    "@types/sinon-test": "^2.4.2",
    "@types/trusted-types": "^1.0.6",
    "@types/vscode-notebook-renderer": "^1.72.0",
    "@types/webpack": "^4.41.25",
    "@types/wicg-file-system-access": "^2020.9.5",
    "@types/windows-foreground-love": "^0.3.0",
    "@types/windows-mutex": "^0.4.0",
    "@types/windows-process-tree": "^0.2.0",
    "@types/winreg": "^1.2.30",
    "@types/yauzl": "^2.9.1",
    "@types/yazl": "^2.4.2",
    "@typescript-eslint/eslint-plugin": "^5.39.0",
    "@typescript-eslint/experimental-utils": "^5.39.0",
    "@typescript-eslint/parser": "^5.39.0",
    "@vscode/l10n-dev": "0.0.21",
    "@vscode/telemetry-extractor": "^1.9.8",
<<<<<<< HEAD
    "@vscode/test-web": "^0.0.34",
    "@vscode/vscode-perf": "^0.0.5",
=======
    "@vscode/test-web": "^0.0.32",
    "@vscode/vscode-perf": "^0.0.6",
>>>>>>> d4d77fbc
    "ansi-colors": "^3.2.3",
    "asar": "^3.0.3",
    "chromium-pickle-js": "^0.2.0",
    "cookie": "^0.4.0",
    "copy-webpack-plugin": "^6.0.3",
    "cson-parser": "^1.3.3",
    "css-loader": "^3.6.0",
    "cssnano": "^4.1.11",
    "debounce": "^1.0.0",
    "deemon": "^1.8.0",
    "electron": "19.1.9",
    "esbuild": "0.17.5",
    "eslint": "8.7.0",
    "eslint-plugin-header": "3.1.1",
    "eslint-plugin-jsdoc": "^39.3.2",
    "eslint-plugin-local": "^1.0.0",
    "event-stream": "3.3.4",
    "fancy-log": "^1.3.3",
    "fast-plist": "0.1.3",
    "file-loader": "^5.1.0",
    "glob": "^5.0.13",
    "gulp": "^4.0.0",
    "gulp-atom-electron": "^1.33.0",
    "gulp-azure-storage": "^0.12.1",
    "gulp-bom": "^3.0.0",
    "gulp-buffer": "0.0.2",
    "gulp-concat": "^2.6.1",
    "gulp-eslint": "^5.0.0",
    "gulp-filter": "^5.1.0",
    "gulp-flatmap": "^1.0.2",
    "gulp-gunzip": "^1.0.0",
    "gulp-gzip": "^1.4.2",
    "gulp-json-editor": "^2.5.0",
    "gulp-plumber": "^1.2.0",
    "gulp-postcss": "^9.0.0",
    "gulp-remote-retry-src": "^0.8.0",
    "gulp-rename": "^1.2.0",
    "gulp-replace": "^0.5.4",
    "gulp-sourcemaps": "^3.0.0",
    "gulp-svgmin": "^4.1.0",
    "gulp-untar": "^0.0.7",
    "gulp-vinyl-zip": "^2.1.2",
    "husky": "^0.13.1",
    "innosetup": "6.0.5",
    "is": "^3.1.0",
    "istanbul-lib-coverage": "^3.2.0",
    "istanbul-lib-instrument": "^5.2.0",
    "istanbul-lib-report": "^3.0.0",
    "istanbul-lib-source-maps": "^4.0.1",
    "istanbul-reports": "^3.1.5",
    "lazy.js": "^0.4.2",
    "merge-options": "^1.0.1",
    "mime": "^1.4.1",
    "minimatch": "^3.0.4",
    "minimist": "^1.2.6",
    "mkdirp": "^1.0.4",
    "mocha": "^9.2.2",
    "mocha-junit-reporter": "^2.0.0",
    "mocha-multi-reporters": "^1.5.1",
    "npm-run-all": "^4.1.5",
    "opn": "^6.0.0",
    "optimist": "0.3.5",
    "p-all": "^1.0.0",
    "path-browserify": "^1.0.1",
    "pump": "^1.0.1",
    "queue": "3.0.6",
    "rcedit": "^1.1.0",
    "request": "^2.85.0",
    "rimraf": "^2.2.8",
    "sinon": "^12.0.1",
    "sinon-test": "^3.1.3",
    "source-map": "0.6.1",
    "source-map-support": "^0.3.2",
    "style-loader": "^1.3.0",
    "ts-loader": "^9.2.7",
    "ts-node": "^10.9.1",
    "tsec": "0.1.4",
    "typescript": "^5.0.0-dev.20230130",
    "typescript-formatter": "7.1.0",
    "underscore": "^1.12.1",
    "util": "^0.12.4",
    "vinyl": "^2.0.0",
    "vinyl-fs": "^3.0.0",
    "vscode-nls-dev": "^3.3.1",
    "webpack": "^5.42.0",
    "webpack-cli": "^4.7.2",
    "webpack-stream": "^6.1.2",
    "xml2js": "^0.4.17",
    "yaserver": "^0.2.0"
  },
  "repository": {
    "type": "git",
    "url": "https://github.com/microsoft/vscode.git"
  },
  "bugs": {
    "url": "https://github.com/microsoft/vscode/issues"
  },
  "optionalDependencies": {
    "@vscode/windows-registry": "1.0.6",
    "windows-foreground-love": "0.4.0",
    "windows-mutex": "0.4.1",
    "windows-process-tree": "0.4.0"
  },
  "resolutions": {
    "elliptic": "^6.5.3",
    "nwmatcher": "^1.4.4"
  }
}<|MERGE_RESOLUTION|>--- conflicted
+++ resolved
@@ -131,13 +131,8 @@
     "@typescript-eslint/parser": "^5.39.0",
     "@vscode/l10n-dev": "0.0.21",
     "@vscode/telemetry-extractor": "^1.9.8",
-<<<<<<< HEAD
     "@vscode/test-web": "^0.0.34",
-    "@vscode/vscode-perf": "^0.0.5",
-=======
-    "@vscode/test-web": "^0.0.32",
     "@vscode/vscode-perf": "^0.0.6",
->>>>>>> d4d77fbc
     "ansi-colors": "^3.2.3",
     "asar": "^3.0.3",
     "chromium-pickle-js": "^0.2.0",
