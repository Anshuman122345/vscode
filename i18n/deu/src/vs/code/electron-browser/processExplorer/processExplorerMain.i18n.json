{
	"": [
		"--------------------------------------------------------------------------------------------",
		"Copyright (c) Microsoft Corporation. All rights reserved.",
		"Licensed under the MIT License. See License.txt in the project root for license information.",
		"--------------------------------------------------------------------------------------------",
		"Do not edit this file. It is machine generated."
	],
	"cpu": "CPU (%)",
	"memory": "Arbeitsspeicher (MB)",
	"name": "Name",
<<<<<<< HEAD
=======
	"killProcess": "Prozess beenden",
>>>>>>> 8647b7c1
	"forceKillProcess": "Beenden des Prozesses erzwingen",
	"copy": "Kopieren",
	"copyAll": "Alles kopieren"
}<|MERGE_RESOLUTION|>--- conflicted
+++ resolved
@@ -8,11 +8,9 @@
 	],
 	"cpu": "CPU (%)",
 	"memory": "Arbeitsspeicher (MB)",
+	"pid": "PID",
 	"name": "Name",
-<<<<<<< HEAD
-=======
 	"killProcess": "Prozess beenden",
->>>>>>> 8647b7c1
 	"forceKillProcess": "Beenden des Prozesses erzwingen",
 	"copy": "Kopieren",
 	"copyAll": "Alles kopieren"
