--- conflicted
+++ resolved
@@ -29,7 +29,6 @@
 import { IPtyHostProcessReplayEvent } from 'vs/platform/terminal/common/capabilities/capabilities';
 import { IProductService } from 'vs/platform/product/common/productService';
 import { join } from 'path';
-<<<<<<< HEAD
 // ESM-comment-begin
 import { Terminal as XtermTerminal } from 'xterm-headless';
 // ESM-comment-end
@@ -38,7 +37,6 @@
 // type XtermTerminal = pkg.Terminal;
 // const { Terminal: XtermTerminal } = pkg;
 // ESM-uncomment-end
-=======
 import { memoize } from 'vs/base/common/decorators';
 import * as performance from 'vs/base/common/performance';
 
@@ -62,7 +60,6 @@
 		return result;
 	};
 }
->>>>>>> 25e5a2ad
 
 type WorkspaceId = string;
 
